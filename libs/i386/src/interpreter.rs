// This file is part of OpenFA.
//
// OpenFA is free software: you can redistribute it and/or modify
// it under the terms of the GNU General Public License as published by
// the Free Software Foundation, either version 3 of the License, or
// (at your option) any later version.
//
// OpenFA is distributed in the hope that it will be useful,
// but WITHOUT ANY WARRANTY; without even the implied warranty of
// MERCHANTABILITY or FITNESS FOR A PARTICULAR PURPOSE.  See the
// GNU General Public License for more details.
//
// You should have received a copy of the GNU General Public License
// along with OpenFA.  If not, see <http://www.gnu.org/licenses/>.
#![allow(clippy::new_without_default, clippy::transmute_ptr_to_ptr)]

use crate::{
    disassembler::{ByteCode, MemRef, Memonic, Operand, Reg},
    lut::{ConditionCode, ConditionCode1, ConditionCode2, FlagKind},
};
use failure::{bail, ensure, Fallible};
use log::trace;
use std::{collections::HashMap, mem};

#[derive(Debug)]
pub enum ExitInfo {
    OutOfInstructions,
    Trampoline(String, Vec<u32>),
}

impl ExitInfo {
    pub fn ok_trampoline(self) -> Fallible<(String, Vec<u32>)> {
        Ok(match self {
            ExitInfo::Trampoline(name, args) => (name, args),
            _ => bail!("exit info is not a trampoline"),
        })
    }
}

<<<<<<< HEAD
#[derive(Clone, Debug, Eq, Ord, PartialOrd, PartialEq)]
struct MemMapR {
    start: u32,
    end: u32,
    mem: Vec<u8>,
}

impl MemMapR {
    fn new(start: u32, end: u32, mem: Vec<u8>) -> Self {
        assert!(start < end);
        Self { start, end, mem }
    }
}

#[derive(Clone, Debug, Eq, Ord, PartialOrd, PartialEq)]
struct MemMapW {
    start: u32,
    end: u32,
=======
#[derive(Clone, Copy, Debug, Eq, Ord, PartialEq, PartialOrd)]
enum MapProtection {
    // Read,
    Write,
}

#[derive(Clone, Debug, Eq, Ord, PartialOrd, PartialEq)]
struct MemMap {
>>>>>>> 94381da0
    mem: Vec<u8>,
    protection: MapProtection,
    start: u32,
}

impl MemMap {
    fn new(start: u32, mem: Vec<u8>, protection: MapProtection) -> Self {
        Self {
            start,
            mem,
            protection,
        }
    }
}

<<<<<<< HEAD
#[derive(Clone)]
=======
#[derive(Clone, Debug)]
>>>>>>> 94381da0
pub struct Interpreter {
    registers: Vec<u32>,
    cf: bool,
    of: bool,
    zf: bool,
    sf: bool,
    stack: Vec<u32>,
    mem_maps: Vec<MemMap>,
    value_maps: HashMap<u32, u32>,
    bytecode: Vec<ByteCode>,
    trampolines: HashMap<u32, (String, usize)>,
}

impl Interpreter {
    pub fn new() -> Self {
        let mut registers = Vec::new();
        registers.resize(Reg::num_registers(), 0);
        registers[Reg::ESP.to_offset()] = 0xFFFF_FFFF;
        Self {
            registers,
            cf: false,
            of: false,
            zf: false,
            sf: false,
            stack: Vec::new(),
            mem_maps: Vec::new(),
            bytecode: Vec::new(),
            value_maps: HashMap::new(),
            trampolines: HashMap::new(),
        }
    }

    pub fn push_stack_value(&mut self, value: u32) {
        self.registers[Reg::ESP.to_offset()] -= 4;
        self.stack.push(value);
    }

    pub fn set_register_value(&mut self, reg: Reg, value: u32) {
        self.registers[reg.to_offset()] = value;
    }

    pub fn add_trampoline(&mut self, addr: u32, name: &str, arg_count: usize) {
        self.trampolines.insert(addr, (name.to_owned(), arg_count));
    }

    pub fn map_value(&mut self, addr: u32, value: u32) {
        self.value_maps.insert(addr, value);
    }

    pub fn unmap_value(&mut self, addr: u32) -> u32 {
        self.value_maps.remove(&addr).unwrap()
    }

    pub fn map_writable(&mut self, start: u32, data: Vec<u8>) -> Fallible<()> {
        ensure!(
            data.len() < u32::max_value() as usize,
            "readonly data segment too large"
        );
        let map = MemMap::new(start, data, MapProtection::Write);
        self.mem_maps.push(map);
        self.mem_maps.sort();
        Ok(())
    }

    pub fn unmap_writable(&mut self, start: u32) -> Fallible<Vec<u8>> {
        if let Ok(offset) = self.mem_maps.binary_search_by(|v| v.start.cmp(&start)) {
            let map = self.mem_maps.remove(offset);
            return Ok(map.mem);
        }
        bail!(
            "the address {:08X} is not mapped to a writable block",
            start
        )
    }

    pub fn add_code(&mut self, bc: ByteCode) {
        self.bytecode.push(bc);
    }

    pub fn clear_code(&mut self) {
        self.bytecode.clear();
    }

    fn find_instr(&self) -> Fallible<(usize, usize)> {
        trace!("searching for instr at ip: {:08X}", self.eip());
        for (bc_offset, bc) in self.bytecode.iter().enumerate() {
            //let bc = bc_ref.borrow();
            if self.eip() >= bc.start_addr && self.eip() < bc.start_addr + bc.size {
                trace!("in bc at {:08X}", bc.start_addr);
                let mut pos = bc.start_addr;
                for (offset, instr) in bc.instrs.iter().enumerate() {
                    trace!("checking {}: {:08X} of {:08X}", offset, pos, self.eip());
                    if pos == self.eip() {
                        return Ok((bc_offset, offset));
                    }
                    pos += instr.size() as u32;
                }
                bail!(
                    "attempted to jump to {:08X}, which is not aligned to any instruction in {}",
                    self.eip(),
                    bc
                );
            }
        }
        bail!(
            "attempted to jump to {:08X}, which is not in any code section",
            self.eip()
        )
    }

    pub fn interpret(&mut self, at: u32) -> Fallible<ExitInfo> {
        *self.eip_mut() = at;
        let (bc_offset, mut offset) = self.find_instr()?;
        let bc_len = self.bytecode[bc_offset].instrs.len();
        while offset < bc_len {
            let instr = self.bytecode[bc_offset].instrs[offset].to_owned();
            trace!("{:3}:{:04X}: {}", offset, self.eip(), instr);
            offset += 1;
            *self.eip_mut() += instr.size() as u32;
            match instr.memonic {
                Memonic::PushAll => self.do_pushall()?,
                Memonic::PopAll => self.do_popall()?,
                Memonic::Push => self.do_push(instr.op(0))?,
                Memonic::Pop => self.do_pop(instr.op(0))?,
                Memonic::Move => self.do_move(instr.op(0), instr.op(1))?,
                Memonic::MoveStr => self.do_move_str(instr.op(0), instr.op(1))?,
                Memonic::MoveZX => self.do_move_zx(instr.op(0), instr.op(1))?,
                Memonic::Dec => self.do_dec(instr.op(0))?,
                Memonic::Inc => self.do_inc(instr.op(0))?,
                Memonic::Neg => self.do_neg(instr.op(0))?,
                Memonic::Add => self.do_add(instr.op(0), instr.op(1))?,
                Memonic::Adc => self.do_adc(instr.op(0), instr.op(1))?,
                Memonic::Sub => self.do_sub(instr.op(0), instr.op(1))?,
                Memonic::IDiv => self.do_idiv(instr.op(0), instr.op(1), instr.op(2))?,
                Memonic::IMul3 => self.do_imul3(instr.op(0), instr.op(1), instr.op(2))?,
                Memonic::IMul2 => self.do_imul2(instr.op(0), instr.op(1))?,
                Memonic::And => self.do_and(instr.op(0), instr.op(1))?,
                Memonic::Or => self.do_or(instr.op(0), instr.op(1))?,
                Memonic::Xor => self.do_xor(instr.op(0), instr.op(1))?,
                Memonic::RotCR => self.do_rcr(instr.op(0), instr.op(1))?,
                Memonic::ShiftL => self.do_shl(instr.op(0), instr.op(1))?,
                Memonic::ShiftR => self.do_shr(instr.op(0), instr.op(1))?,
                Memonic::Sar => self.do_sar(instr.op(0), instr.op(1))?,
                Memonic::LEA => self.do_lea(instr.op(0), instr.op(1))?,
                Memonic::Compare => self.do_compare(instr.op(0), instr.op(1))?,
                Memonic::Test => self.do_test(instr.op(0), instr.op(1))?,
                Memonic::Jump => {
                    let offset = self.do_jump(instr.op(0))?;
                    if offset != 0 {
                        return self.jump(offset);
                    }
                }
                Memonic::Jcc(cc) => {
                    let offset = self.do_jcc(cc, instr.op(0))?;
                    if offset != 0 {
                        return self.jump(offset);
                    }
                }
                Memonic::Call => {
                    let offset = self.do_call(instr.op(0))?;
                    if offset != 0 {
                        return self.jump(offset);
                    }
                }
                Memonic::Return => {
                    let absolute = self.do_return()?;
                    // If returning to a trampoline, do actual return with data
                    // about what we would be returning from.
                    trace!("checking {:08X} against {:?}", absolute, self.trampolines);
                    if self.trampolines.contains_key(&absolute) {
                        let (ref name, ref arg_count) = self.trampolines[&absolute];
                        let mut args = self.stack[self.stack.len() - *arg_count..].to_owned();
                        args.reverse();
                        return Ok(ExitInfo::Trampoline(name.to_owned(), args));
                    }
                    return self.interpret(absolute);
                }
                _ => bail!("not implemented: {}", instr),
            }
        }
        Ok(ExitInfo::OutOfInstructions)
    }

    fn jump(&mut self, offset: i32) -> Fallible<ExitInfo> {
        let next_ip = if offset >= 0 {
            self.eip() + offset as u32
        } else {
            self.eip() - (-offset as u32)
        };
        self.interpret(next_ip)
    }

    pub fn eip(&self) -> u32 {
        self.registers[Reg::EIP.to_offset()]
    }

    fn eip_mut(&mut self) -> &mut u32 {
        &mut self.registers[Reg::EIP.to_offset()]
    }

    fn esp(&self) -> u32 {
        self.registers[Reg::ESP.to_offset()]
    }

    fn esp_mut(&mut self) -> &mut u32 {
        &mut self.registers[Reg::ESP.to_offset()]
    }

    fn ecx(&self) -> u32 {
        self.registers[Reg::ECX.to_offset()]
    }

    fn ecx_mut(&mut self) -> &mut u32 {
        &mut self.registers[Reg::ECX.to_offset()]
    }

    fn esi_mut(&mut self) -> &mut u32 {
        &mut self.registers[Reg::ESI.to_offset()]
    }

    fn edi_mut(&mut self) -> &mut u32 {
        &mut self.registers[Reg::EDI.to_offset()]
    }

    fn do_pushall(&mut self) -> Fallible<()> {
        let tmp = self.esp();
        self.do_push(&Operand::Register(Reg::EAX))?;
        self.do_push(&Operand::Register(Reg::ECX))?;
        self.do_push(&Operand::Register(Reg::EDX))?;
        self.do_push(&Operand::Register(Reg::EBX))?;
        self.do_push(&Operand::Imm32(tmp))?;
        self.do_push(&Operand::Register(Reg::EBP))?;
        self.do_push(&Operand::Register(Reg::ESI))?;
        self.do_push(&Operand::Register(Reg::EDI))?;
        Ok(())
    }

    fn do_popall(&mut self) -> Fallible<()> {
        self.do_pop(&Operand::Register(Reg::EDI))?;
        self.do_pop(&Operand::Register(Reg::ESI))?;
        self.do_pop(&Operand::Register(Reg::EBP))?;
        self.stack.pop().unwrap(); // don't pop into esp; do it manually so the stack stays correct.
        *self.esp_mut() += 4;
        self.do_pop(&Operand::Register(Reg::EBX))?;
        self.do_pop(&Operand::Register(Reg::EDX))?;
        self.do_pop(&Operand::Register(Reg::ECX))?;
        self.do_pop(&Operand::Register(Reg::EAX))?;
        Ok(())
    }

    fn do_push(&mut self, op: &Operand) -> Fallible<()> {
        let v = self.get(op)?;
        self.stack.push(v);
        *self.esp_mut() -= 4;
        trace!("        push {:08X}: sp at {:08X}", v, self.esp());
        Ok(())
    }

    fn do_pop(&mut self, op: &Operand) -> Fallible<()> {
        ensure!(!self.stack.is_empty(), "pop with empty stack");
        let v = self.stack.pop().unwrap();
        self.put(op, v)?;
        *self.esp_mut() += 4;
        trace!("        pop: sp at {:08X}", self.esp());
        Ok(())
    }

    fn do_move(&mut self, op1: &Operand, op2: &Operand) -> Fallible<()> {
        let v = self.get(op2)?;
        self.put(op1, v)
    }

    fn do_move_str(&mut self, op1: &Operand, op2: &Operand) -> Fallible<()> {
        while self.ecx() != 0 {
            let v = self.get(op2)?;
            self.put(op1, v)?;
            *self.ecx_mut() -= 1;
            *self.esi_mut() += 1;
            *self.edi_mut() += 1;
        }
        Ok(())
    }

    fn do_move_zx(&mut self, op1: &Operand, op2: &Operand) -> Fallible<()> {
        let v = self.get(op2)?;
        self.put(op1, v)
    }

    fn do_dec(&mut self, op: &Operand) -> Fallible<()> {
        let v = self.get(op)? - 1;
        // FIXME: set flags
        self.put(op, v)
    }

    fn do_inc(&mut self, op: &Operand) -> Fallible<()> {
        let v = self.get(op)? + 1;
        // FIXME: set flags
        self.put(op, v)
    }

    fn do_neg(&mut self, op: &Operand) -> Fallible<()> {
        let v = -(self.get(op)? as i32);
        // FIXME: set flags
        self.put(op, v as u32)
    }

    fn do_add(&mut self, op1: &Operand, op2: &Operand) -> Fallible<()> {
        let a = self.get(op1)?;
        let b = self.get(op2)?;
        self.put(op1, a + b)
    }

    fn do_adc(&mut self, op1: &Operand, op2: &Operand) -> Fallible<()> {
        let a = self.get(op1)?;
        let b = self.get(op2)?;
        let carry = if self.cf { 1 } else { 0 };
        self.put(op1, a + b + carry)
    }

    fn do_sub(&mut self, op1: &Operand, op2: &Operand) -> Fallible<()> {
        let a = self.get(op1)? as i32;
        let b = self.get(op2)? as i32;
        self.put(op1, (a - b) as u32)
    }

    fn do_imul3(&mut self, dst: &Operand, src1: &Operand, src2: &Operand) -> Fallible<()> {
        // dx:ax = ax * reg
        let a = i64::from(self.get(src1)? as i32);
        let b = i64::from(self.get(src2)? as i32);
        let v = a * b;
        self.cf = v & 0xFFFF_FFFF == v;
        self.of = self.cf;
        self.put(dst, (v & 0xFFFF_FFFF) as u32)
    }

    fn do_imul2(&mut self, op1: &Operand, op2: &Operand) -> Fallible<()> {
        // IMUL r16,r/m16 	word register = word register * r/m word.
        let a = i64::from(self.get(op1)? as i32);
        let b = i64::from(self.get(op2)? as i32);
        let v = a * b;
        self.cf = v & 0xFFFF_FFFF == v;
        self.of = self.cf;
        self.put(op1, (v & 0xFFFF_FFFF) as u32)
    }

    fn do_idiv(&mut self, op_dx: &Operand, op_ax: &Operand, op3: &Operand) -> Fallible<()> {
        // ax, dx = dx:ax / cx, dx:ax % cx
        let dx = i64::from(self.get(op_dx)? as i32) as u64; // make sure to sign-extend
        let ax = i64::from(self.get(op_ax)? as i32) as u64;
        let cx = i64::from(self.get(op3)? as i32);
        let tmp = ((dx << 32) | ax) as i64;
        let q = (tmp / cx) as i32 as u32;
        let r = (tmp % cx) as i32 as u32;
        self.put(op_ax, q)?;
        self.put(op_dx, r)
    }

    fn do_and(&mut self, op1: &Operand, op2: &Operand) -> Fallible<()> {
        let a = self.get(op1)?;
        let b = self.get(op2)?;
        let v = a & b;
        self.zf = v == 0;
        self.put(op1, v)
    }

    fn do_or(&mut self, op1: &Operand, op2: &Operand) -> Fallible<()> {
        let a = self.get(op1)?;
        let b = self.get(op2)?;
        let v = a | b;
        self.zf = v == 0;
        self.put(op1, v)
    }

    fn do_xor(&mut self, op1: &Operand, op2: &Operand) -> Fallible<()> {
        let a = self.get(op1)?;
        let b = self.get(op2)?;
        self.put(op1, a ^ b)
    }

    // rotate right including carry.
    fn do_rcr(&mut self, op1: &Operand, op2: &Operand) -> Fallible<()> {
        let arg = self.get(op1)?;
        let cnt = self.get(op2)?;
        assert!(!self.cf, "carry flag set in rotate right");
        // FIXME: this needs to be size aware; put a func to get it on Operand.
        let v = arg.rotate_right(cnt);
        // FIXME: this needs to set CF
        self.put(op1, v)
    }

    fn msb(v: u32, size: u8) -> bool {
        match size {
            1 => (v >> 7) & 1 == 1,
            2 => (v >> 15) & 1 == 1,
            4 => (v >> 31) & 1 == 1,
            _ => panic!("invalid size"),
        }
    }

    fn do_shl(&mut self, op1: &Operand, op2: &Operand) -> Fallible<()> {
        let count = self.get(op2)? & 0x1F;
        let mut arg = self.get(op1)?;
        let mut cnt = count;
        while cnt != 0 {
            self.cf = Self::msb(arg, op1.size());
            arg <<= 1;
            cnt -= 1;
        }
        if count == 1 {
            self.of = Self::msb(arg, op1.size()) ^ self.cf;
        }
        self.put(op1, arg)
    }

    fn do_shr(&mut self, op1: &Operand, op2: &Operand) -> Fallible<()> {
        let tmp_dest = self.get(op1)?;
        let count = self.get(op2)? & 0x1F;
        let mut arg = tmp_dest;
        let mut cnt = count;
        while cnt != 0 {
            self.cf = (arg & 1) == 1;
            arg /= 2;
            cnt -= 1;
        }
        if count == 1 {
            self.of = Self::msb(tmp_dest, op1.size())
        }
        self.put(op1, arg)
    }

    fn do_sar(&mut self, op1: &Operand, op2: &Operand) -> Fallible<()> {
        let mut arg = self.get(op1)? as i32;
        let mut cnt = self.get(op2)? & 0x1F;
        while cnt != 0 {
            self.cf = (arg & 1) == 1;
            arg /= 2;
            cnt -= 1;
        }
        self.of = false;
        self.put(op1, arg as u32)
    }

    fn do_compare(&mut self, op1: &Operand, op2: &Operand) -> Fallible<()> {
        let a = self.get(op1)? as i32;
        let b = self.get(op2)? as i32;
        self.cf = a < b;
        let rv = a.checked_sub(b);
        let v = if rv.is_none() {
            self.of = true;
            a.wrapping_add(b)
        } else {
            self.of = false;
            rv.unwrap()
        };
        self.zf = v == 0;
        self.sf = (v as i32) < 0;
        trace!(
            "    compare {:08X}, {:08X} -> {:04X} => cf:{}, of:{}, zf:{}, sf:{}",
            a,
            b,
            v,
            self.cf,
            self.of,
            self.zf,
            self.sf
        );
        Ok(())
    }

    fn do_test(&mut self, op1: &Operand, op2: &Operand) -> Fallible<()> {
        let a = self.get(op1)?;
        let b = self.get(op2)?;
        let tmp = a & b;
        self.sf = (tmp >> 31) & 1 != 0;
        self.zf = tmp == 0;
        self.cf = false;
        self.of = false;
        Ok(())
    }

    fn do_jcc(&self, cc: ConditionCode, op: &Operand) -> Fallible<i32> {
        let should_jump = match cc {
            ConditionCode::Unary(cc1) => self.check_cc1(cc1),
            ConditionCode::Binary(cc2) => match cc2 {
                ConditionCode2::And(cc1a, cc1b) => self.check_cc1(cc1a) && self.check_cc1(cc1b),
                ConditionCode2::Or(cc1a, cc1b) => self.check_cc1(cc1a) || self.check_cc1(cc1b),
            },
        };
        if !should_jump {
            return Ok(0);
        }
        let offset = self.get(op)? as i32;
        trace!("    jcc -> {:04X}", offset);
        Ok(offset)
    }

    fn check_cc1(&self, cc1: ConditionCode1) -> bool {
        match cc1 {
            ConditionCode1::Check(flag, expect) => self.get_flag(flag) == expect,
            ConditionCode1::Eq(flag1, flag2) => self.get_flag(flag1) == self.get_flag(flag2),
            ConditionCode1::NotEq(flag1, flag2) => self.get_flag(flag1) != self.get_flag(flag2),
        }
    }

    fn get_flag(&self, flag: FlagKind) -> bool {
        match flag {
            FlagKind::CF => self.cf,
            FlagKind::OF => self.of,
            FlagKind::ZF => self.zf,
            FlagKind::SF => self.sf,
            FlagKind::PF => panic!("attempted read of parity flag"),
        }
    }

    fn do_jump(&self, op: &Operand) -> Fallible<i32> {
        let offset = self.get(op)? as i32;
        trace!("    jump -> {:04X}", offset);
        Ok(offset)
    }

    fn do_call(&mut self, op: &Operand) -> Fallible<i32> {
        let offset = self.get(op)? as i32;
        let ip = self.eip();
        self.stack.push(ip);
        *self.esp_mut() -= 4;
        trace!("    call -> {:04X}", offset);
        Ok(offset)
    }

    fn do_return(&mut self) -> Fallible<u32> {
        ensure!(!self.stack.is_empty(), "return with empty stack");
        let absolute = self.stack.pop().unwrap();
        *self.esp_mut() += 4;
        trace!("    ret -> {:04X}", absolute);
        Ok(absolute)
    }

    fn do_lea(&mut self, op1: &Operand, op2: &Operand) -> Fallible<()> {
        let v = self.lea(Self::op_as_mem(op2)?)?;
        self.put(op1, v)
    }

    // Some instructions force a certain operand type.
    fn op_as_mem(op: &Operand) -> Fallible<&MemRef> {
        match op {
            Operand::Memory(mem) => Ok(mem),
            _ => bail!("op_as_mem on non memory operand"),
        }
    }

    // [base + index*scale + disp]
    fn lea(&self, mem: &MemRef) -> Fallible<u32> {
        if let Some(ref seg_reg) = mem.segment {
            ensure!(
                self.registers[seg_reg.to_offset()] == 0,
                "non-zero segment register in mem ref"
            );
        }
        let index = if let Some(ref r) = mem.index {
            self.registers[r.to_offset()]
        } else {
            0
        } * u32::from(mem.scale);
        let base = if let Some(ref r) = mem.base {
            self.registers[r.to_offset()]
        } else {
            0
        };
        //let base = mem.base.map(|r| self.registers[r.to_offset()]).unwrap_or(0);
        //let base = mem.base.map_or(0, |ref r| self.registers[r.to_offset()]);
        let addr = if mem.displacement >= 0 {
            base + index + mem.displacement as u32
        } else if base > -mem.displacement as u32 {
            base + index - (-mem.displacement) as u32
        } else {
            (base as i32 + index as i32 + mem.displacement) as u32
        };
        Ok(addr)
    }

    fn get(&self, op: &Operand) -> Fallible<u32> {
        Ok(match op {
            Operand::Imm32(u) => *u,
            Operand::Imm32s(i) => *i as u32,
            Operand::Register(r) => {
                let base = self.registers[r.to_offset()];
                if r.is_reg16() {
                    trace!("    read_reg {} -> {:04X}", r, base & 0xFFFF);
                    base & 0xFFFF
                } else if r.is_low8() {
                    trace!("    read_reg {} -> {:02X}", r, base & 0xFF);
                    base & 0xFF
                } else if r.is_high8() {
                    trace!("    read_reg {} -> {:02X}", r, (base >> 8) & 0xFF);
                    (base >> 8) & 0xFF
                } else {
                    trace!("    read_reg {} -> {:08X}", r, base);
                    base
                }
            }
            Operand::Memory(mem) => {
                let addr = self.lea(mem)?;
                self.mem_lookup(addr, mem.size)?
            }
        })
    }

    fn mem_lookup(&self, addr: u32, size: u8) -> Fallible<u32> {
        if let Some(value) = self.value_maps.get(&addr) {
            trace!("    read_val  {:08X} -> {:08X}", addr, value);
            return Ok(*value);
        }
        for map in self.mem_maps.iter() {
            if addr >= map.start && ((addr - map.start) as usize) < map.mem.len() {
                let v = self.mem_peek((addr - map.start) as usize, &map.mem, size)?;
                trace!("    read_rw  {} @ {:08X} -> {:08X}", size, addr, v);
                return Ok(v);
            }
        }
        bail!(
            "no memory or port for address: {:08X} at ip {:08X}",
            addr,
            self.eip()
        )
    }

    fn mem_peek(&self, rel: usize, v: &[u8], size: u8) -> Fallible<u32> {
        Ok(match size {
            1 => u32::from(v[rel]),
            2 => {
                let vp: &[u16] = unsafe { mem::transmute(&v[rel..rel + 2]) };
                u32::from(vp[0])
            }
            4 => {
                let vp: &[u32] = unsafe { mem::transmute(&v[rel..rel + 4]) };
                vp[0]
            }
            _ => bail!("don't know how to handle read size {}", size),
        })
    }

    fn put(&mut self, op: &Operand, v: u32) -> Fallible<()> {
        match op {
            Operand::Register(r) => {
                if r.is_reg16() {
                    trace!("    write_reg {} <- {:04X}", r, v & 0xFFFF);
                    self.registers[r.to_offset()] &= !0xFFFF;
                    self.registers[r.to_offset()] |= v & 0xFFFF;
                } else if r.is_low8() {
                    trace!("    write_reg {} <- {:02X}", r, v & 0xFF);
                    self.registers[r.to_offset()] &= !0xFF;
                    self.registers[r.to_offset()] |= v & 0xFF;
                } else if r.is_high8() {
                    trace!("    write_reg {} <- {:04X}", r, (v & 0xFF) << 8);
                    self.registers[r.to_offset()] &= !0xFF00;
                    self.registers[r.to_offset()] |= (v & 0xFF) << 8;
                } else {
                    trace!("    write_reg {} <- {:08X}", r, v);
                    self.registers[r.to_offset()] = v;
                }
            }
            Operand::Memory(mem) => {
                let addr = self.lea(mem)?;
                self.mem_write(addr, v, mem.size)?
            }
            _ => bail!("attempted put to {}", op),
        }
        Ok(())
    }

    fn mem_write(&mut self, addr: u32, v: u32, size: u8) -> Fallible<()> {
        if let Some(value) = self.value_maps.get_mut(&addr) {
            trace!("    write_rw {}@ {:08X} <- {:08X}", size, addr, v);
            match size {
                1 => *value = (*value & 0xFFFF_FF00) | (v & 0xFF),
                2 => *value = (*value & 0xFFFF_0000) | (v & 0xFFFF),
                4 => *value = v,
                _ => bail!("don't know how to handle write size {}", size),
            }
        }
        for map in self.mem_maps.iter_mut() {
            if addr >= map.start && ((addr - map.start) as usize) < map.mem.len() {
                ensure!(
                    map.protection == MapProtection::Write,
                    "write to read-only memory"
                );
                let rel = (addr - map.start) as usize;
                match size {
                    1 => map.mem[rel] = v as u8,
                    2 => {
                        let vp: &mut [u16] = unsafe { mem::transmute(&mut map.mem[rel..rel + 2]) };
                        vp[0] = v as u16;
                    }
                    4 => {
                        let vp: &mut [u32] = unsafe { mem::transmute(&mut map.mem[rel..rel + 4]) };
                        vp[0] = v;
                    }
                    _ => bail!("don't know how to handle write size {}", size),
                }
                trace!("    write_rw {}@ {:08X} <- {:08X}", size, addr, v);
                return Ok(());
            }
        }
        bail!("no writable memory for address: {:08X}", addr)
    }
}

#[cfg(test)]
mod tests {
    use super::*;
    // use std::fs;
    // use std::io::prelude::*;

    #[test]
    fn it_works() -> Fallible<()> {
        // TODO: this approach would basically needs the whole shape loader. See
        // if we can craft a more targetted test in nasm.

        //let path = "./test_data/x86/exp.asm-1035.x86";
        // let path = "./test_data/x86/a10.asm-10399.x86";
        // let mut fp = fs::File::open(path)?;
        // let mut data = Vec::new();
        // fp.read_to_end(&mut data)?;

        // let bc = ByteCode::disassemble(&data, true)?;

        // let memory = [0u8; 4096].to_vec();
        // let mut interp = Interpreter::new();
        // interp.map_writable(0x00005000, memory);
        // interp.add_code(&bc);
        // interp.interpret(0)?;

        Ok(())
    }
}<|MERGE_RESOLUTION|>--- conflicted
+++ resolved
@@ -37,26 +37,6 @@
     }
 }
 
-<<<<<<< HEAD
-#[derive(Clone, Debug, Eq, Ord, PartialOrd, PartialEq)]
-struct MemMapR {
-    start: u32,
-    end: u32,
-    mem: Vec<u8>,
-}
-
-impl MemMapR {
-    fn new(start: u32, end: u32, mem: Vec<u8>) -> Self {
-        assert!(start < end);
-        Self { start, end, mem }
-    }
-}
-
-#[derive(Clone, Debug, Eq, Ord, PartialOrd, PartialEq)]
-struct MemMapW {
-    start: u32,
-    end: u32,
-=======
 #[derive(Clone, Copy, Debug, Eq, Ord, PartialEq, PartialOrd)]
 enum MapProtection {
     // Read,
@@ -65,7 +45,6 @@
 
 #[derive(Clone, Debug, Eq, Ord, PartialOrd, PartialEq)]
 struct MemMap {
->>>>>>> 94381da0
     mem: Vec<u8>,
     protection: MapProtection,
     start: u32,
@@ -81,11 +60,7 @@
     }
 }
 
-<<<<<<< HEAD
-#[derive(Clone)]
-=======
 #[derive(Clone, Debug)]
->>>>>>> 94381da0
 pub struct Interpreter {
     registers: Vec<u32>,
     cf: bool,
