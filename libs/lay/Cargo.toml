--- conflicted
+++ resolved
@@ -5,15 +5,9 @@
 authors = ["Terrence Cole <terrence.d.cole@gmail.com>"]
 
 [dependencies]
-<<<<<<< HEAD
 bitflags = "^ 1"
-failure = "^ 0.1"
+failure = "^ 0.1.2"
 md5 = "^ 0.3"
-=======
-bitflags = ">= 1"
-failure = ">= 0.1"
-md5 = ">= 0.3"
->>>>>>> 6318e731
 zerocopy = "^ 0.3"
 packed_struct = { path = "../nitrogen/system/packed_struct" }
 pal = { path = "../pal" }
