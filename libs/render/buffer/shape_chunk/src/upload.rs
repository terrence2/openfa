--- conflicted
+++ resolved
@@ -25,7 +25,6 @@
 use sh::{Facet, FacetFlags, Instr, RawShape, VertexBuf, X86Code, X86Trampoline, SHAPE_LOAD_BASE};
 use std::{
     collections::{HashMap, HashSet},
-    sync::{Arc, RwLock},
     time::Instant,
 };
 use vulkano::impl_vertex;
@@ -427,12 +426,6 @@
 #[derive(Clone)]
 pub struct Transformer {
     xform_id: u32,
-<<<<<<< HEAD
-    // Note that mutability is an implementation detail here. We could construct
-    // a new one for each frame, for each instance, for each transform, but that
-    // would get expensive fast and we shouldn't actually be changing the state.
-=======
->>>>>>> 94381da0
     vm: Interpreter,
     code_offset: u32,
     data_offset: u32,
@@ -455,16 +448,7 @@
             d * std::f32::consts::PI / 8192f32
         }
 
-<<<<<<< HEAD
-        let gear_position = draw_state.gear_position() as u32;
-        let bay_position = draw_state.bay_position() as u32;
-        let thrust_vectoring = draw_state.thrust_vector_position() as i32 as u32;
-        let wing_sweep = i32::from(draw_state.wing_sweep_angle()) as u32;
-        let mut vm = &mut self.vm; //.borrow_mut();
-        let t = (((*now - *start).as_millis() as u32) >> 4) & 0x0FFF;
-=======
         let vm = &mut self.vm;
->>>>>>> 94381da0
         for input in &self.inputs {
             let (loc, value) = match input {
                 TransformInput::CurrentTicks(loc) => {
@@ -535,13 +519,9 @@
 impl ShapeWidgets {
     pub fn new(name: &str, transformers: Vec<Transformer>, errata: ShapeErrata) -> Self {
         Self {
-<<<<<<< HEAD
             num_transformer_floats: transformers.len() * 6,
-            transformers: transformers,
-=======
             shape_name: name.to_owned(),
             transformers,
->>>>>>> 94381da0
             errata,
         }
     }
@@ -1010,11 +990,8 @@
         window: &GraphicsWindow,
         chunk: &mut OpenChunk,
     ) -> Fallible<ShapeWidgets> {
-<<<<<<< HEAD
-=======
         trace!("ShapeUploader::draw_model: {}", name);
 
->>>>>>> 94381da0
         // Outputs
         let mut transformers = Vec::new();
         let mut xforms = Vec::new();
