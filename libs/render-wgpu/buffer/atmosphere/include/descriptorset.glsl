--- conflicted
+++ resolved
@@ -13,11 +13,7 @@
 // You should have received a copy of the GNU General Public License
 // along with OpenFA.  If not, see <http://www.gnu.org/licenses/>.
 
-<<<<<<< HEAD
-layout(set = 1, binding = 0) uniform CameraAndSun { vec4 camera_and_sun; };
-=======
 layout(set = 1, binding = 0) uniform CameraAndSun { vec4 sun_direction; };
->>>>>>> d711acf2
 layout(set = 1, binding = 1) uniform AtmosphereParams { AtmosphereParameters atmosphere; };
 layout(set = 1, binding = 2) uniform texture2D transmittance_texture;
 layout(set = 1, binding = 3) uniform sampler transmittance_sampler;
