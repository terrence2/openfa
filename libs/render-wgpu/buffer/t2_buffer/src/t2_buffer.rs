--- conflicted
+++ resolved
@@ -30,11 +30,7 @@
     sync::Arc,
 };
 use t2::Terrain;
-<<<<<<< HEAD
-use universe::FEET_TO_HM;
-=======
-use universe_base::{EARTH_RADIUS_KM, FEET_TO_HM, FEET_TO_KM};
->>>>>>> 1f626ad5
+use universe::{EARTH_RADIUS_KM, FEET_TO_HM, FEET_TO_KM};
 use wgpu;
 
 #[derive(Copy, Clone, Default)]
