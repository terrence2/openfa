--- conflicted
+++ resolved
@@ -136,7 +136,6 @@
         system_palette: &Palette,
         assets: &AssetManager,
     ) -> Fallible<Palette> {
-<<<<<<< HEAD
         let layer = assets.load_lay(&mm.layer_name)?;
         let layer_index = if mm.layer_index != 0 {
             mm.layer_index
@@ -145,11 +144,6 @@
         };
 
         let layer_data = layer.for_index(layer_index)?;
-=======
-        let layer = assets.load_lay(&mm.layer_name())?;
-
-        let layer_data = layer.for_index(mm.layer_index() + 2)?;
->>>>>>> 88a68a55
         let r0 = layer_data.slice(0x00, 0x10)?;
         let r1 = layer_data.slice(0x10, 0x20)?;
         let r2 = layer_data.slice(0x20, 0x30)?;
