--- conflicted
+++ resolved
@@ -18,10 +18,10 @@
 camera = { path = "../../libs/nitrogen/sim/camera" }
 command = { path = "../../libs/nitrogen/system/command" }
 fnt = { path = "../../libs/fnt" }
+font_fnt = { path = "../../libs/render-wgpu/buffer/font_fnt" }
 fullscreen = { path = "../../libs/nitrogen/wgpu-buffer/fullscreen" }
+galaxy = { path = "../../libs/galaxy" }
 geodesy = { path = "../../libs/nitrogen/sim/geodesy" }
-font_fnt = { path = "../../libs/render-wgpu/buffer/font_fnt" }
-galaxy = { path = "../../libs/galaxy" }
 global_data = { path = "../../libs/nitrogen/wgpu-buffer/global_data" }
 gpu = { path = "../../libs/nitrogen/system/gpu" }
 input = { path = "../../libs/nitrogen/system/input" }
@@ -29,11 +29,7 @@
 orrery = { path = "../../libs/nitrogen/sim/orrery" }
 shape = { path = "../../libs/render-wgpu/render_pass/shape" }
 shape_instance = { path = "../../libs/render-wgpu/buffer/shape_instance" }
-<<<<<<< HEAD
-terrain = { path = "../../libs/nitrogen/wgpu-render/terrain" }
-=======
-world = { path = "../../libs/nitrogen/wgpu-buffer/world" }
->>>>>>> 6318e731
 stars = { path = "../../libs/nitrogen/wgpu-buffer/stars" }
 ui = { path = "../../libs/nitrogen/wgpu-buffer/ui" }
-widget = { path = "../../libs/nitrogen/wgpu-buffer/widget" }+widget = { path = "../../libs/nitrogen/wgpu-buffer/widget" }
+world = { path = "../../libs/nitrogen/wgpu-buffer/world" }