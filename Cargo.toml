--- conflicted
+++ resolved
@@ -49,12 +49,7 @@
         "libs/render/buffer/stars",
         "libs/render/common/camera",
         "libs/render/common/geometry",
-<<<<<<< HEAD
-        "libs/render/draw/shape",
-        "libs/render/draw/shape_instance",
-=======
         "libs/render/draw/legacy_shape",
->>>>>>> 94381da0
         "libs/render/draw/skybox",
         "libs/render/draw/text",
         "libs/resource",
